--- conflicted
+++ resolved
@@ -14,10 +14,7 @@
     scheduler::{DependencyResult, ExecutionTaskType, Scheduler, SchedulerTask},
     txn_commit_hook::NoOpTransactionCommitHook,
 };
-use aptos_aggregator::{
-    aggregator_extension::ExtendedU128,
-    delta_change_set::{delta_add, delta_sub, DeltaOp, DeltaUpdate},
-};
+use aptos_aggregator::delta_change_set::{delta_add, delta_sub, DeltaOp, DeltaUpdate};
 use aptos_mvhashmap::types::TxnIndex;
 use aptos_types::{
     executable::{ExecutableTestType, ModulePath},
@@ -141,13 +138,8 @@
                                     u128::MAX,
                                     0,
                                     0,
-<<<<<<< HEAD
-                                    ExtendedU128::None,
-                                    ExtendedU128::None,
-=======
                                     None,
                                     None,
->>>>>>> ff8e64d4
                                 ),
                             )),
                             false => None,
