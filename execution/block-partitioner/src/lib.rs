--- conflicted
+++ resolved
@@ -2,11 +2,7 @@
 // Parts of the project are originally copyright © Meta Platforms, Inc.
 // SPDX-License-Identifier: Apache-2.0
 
-<<<<<<< HEAD
-pub mod sharded_block_partitioner;
-=======
 pub mod sharded_block_partitioner; //TODO: maybe v1 is a better name.
->>>>>>> d732fd0c
 pub mod v2;
 
 pub mod test_utils;
@@ -28,11 +24,7 @@
     fn partition(
         &self,
         transactions: Vec<AnalyzedTransaction>,
-<<<<<<< HEAD
-        num_shards: usize,
-=======
         num_shards: usize, //TODO: rethink about whether this is needed as part of `BlockPartitioner` API.
->>>>>>> d732fd0c
     ) -> PartitionedTransactions;
 }
 
@@ -44,15 +36,9 @@
     storage_location.hash(&mut hasher);
     (hasher.finish() % num_shards as u64) as usize
 }
-<<<<<<< HEAD
 
 type Sender = Option<AccountAddress>;
 
-=======
-
-type Sender = Option<AccountAddress>;
-
->>>>>>> d732fd0c
 #[derive(Clone, Copy, Debug)]
 pub enum PartitionerConfig {
     V1(PartitionerV1Config),
